--- conflicted
+++ resolved
@@ -28,15 +28,8 @@
 
     _params = params(NeuralNetwork(c, T))
     input = rand(T, n)
-<<<<<<< HEAD
     @test build_nn_function(g.f, nn)(input, _params) ≈ c(input, _params)
     @test build_nn_function(derivative(g), nn)(input, _params) ≈ ForwardDiff.jacobian(input -> c(input, _params), input)
-=======
-    f = build_nn_function(g.output, nn)
-    ∇f = build_nn_function(derivative(g), nn)
-    @test f(input, params) ≈ c(input, params)
-    @test ∇f(input, params) ≈ ForwardDiff.jacobian(input -> c(input, params), input)
->>>>>>> ad630095
 end
 
 for n ∈ 10:1
