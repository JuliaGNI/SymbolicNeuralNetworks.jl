--- conflicted
+++ resolved
@@ -28,13 +28,8 @@
 
     _params = params(NeuralNetwork(c, T))
     input = rand(T, n)
-<<<<<<< HEAD
     @test build_nn_function(g.f, nn)(input, params) ≈ c(input, params)
     @test build_nn_function(derivative(g), nn)(input, params) ≈ ForwardDiff.jacobian(input -> c(input, params), input)
-=======
-    @test build_nn_function(g.output, nn)(input, _params) ≈ c(input, _params)
-    @test build_nn_function(derivative(g), nn)(input, _params) ≈ ForwardDiff.jacobian(input -> c(input, _params), input)
->>>>>>> 15a8c6e2
 end
 
 for n ∈ 1:10
