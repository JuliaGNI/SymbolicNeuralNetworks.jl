"""
    Derivative
"""
<<<<<<< HEAD
abstract type Derivative{ST, FT, SDT} end
=======
abstract type Derivative{OT, SDT, ST <: AbstractSymbolicNeuralNetwork} end
>>>>>>> ad630095

derivative(::DT) where {DT <: Derivative} = error("No method of function `derivative` defined for type $(DT).")

function symbolic_differentials(sparams::Symbolics.Arr)
    collect(Differential.(sparams))
end

function symbolic_differentials(sparams::NamedTuple)
    differential_values = (symbolic_differentials(sparams[key]) for key in keys(sparams))
    NamedTuple{keys(sparams)}(differential_values)
end

function symbolic_differentials(sparams::NeuralNetworkParameters)
    vals = Tuple(symbolic_differentials(sparams[key]) for key in keys(sparams))
    NeuralNetworkParameters{keys(sparams)}(vals)
end

function symbolic_derivative(f, Dx::AbstractArray)
    [expand_derivatives(Symbolics.scalarize(dx(f))) for dx in Dx]
end

function symbolic_derivative(f, dps::NamedTuple)
    gradient_values = (symbolic_derivative(f, dps[key]) for key in keys(dps))
    NamedTuple{keys(dps)}(gradient_values)
end

function symbolic_derivative(f, dps::NeuralNetworkParameters)
    vals = Tuple(symbolic_derivative(f, dp) for dp in values(dps))
    NeuralNetworkParameters{keys(dps)}(vals)
end<|MERGE_RESOLUTION|>--- conflicted
+++ resolved
@@ -1,11 +1,7 @@
 """
     Derivative
 """
-<<<<<<< HEAD
-abstract type Derivative{ST, FT, SDT} end
-=======
 abstract type Derivative{OT, SDT, ST <: AbstractSymbolicNeuralNetwork} end
->>>>>>> ad630095
 
 derivative(::DT) where {DT <: Derivative} = error("No method of function `derivative` defined for type $(DT).")
 
