@doc raw"""
    Jacobian <: Derivative

An instance of [`Derivative`](@ref). Computes the derivatives of a neural network with respect to its inputs.

# Constructors

    Jacobian(output, nn)
    Jacobian(nn)

Compute the jacobian of a [`SymbolicNeuralNetwork`](@ref) with respect to the input arguments.

The output of `Jacobian` consists of a `NamedTuple` that has the following keys:
1. a symbolic expression of the input (keyword `x`),
2. a symbolic expression of the output (keyword `soutput`),
3. a symbolic expression of the gradient (keyword `s∇output`).

If `output` is not supplied as an input argument than it is taken to be:

```julia 
soutput = nn.model(nn.input, params(nn))
```

# Implementation

For a function ``f:\mathbb{R}^n\to\mathbb{R}^m`` we choose the following convention for the Jacobian:

```math
\square_{ij} = \frac{\partial}{\partial{}x_j}f_i, \text{ i.e. } \square \in \mathbb{R}^{m\times{}n}
```
This is also used by [`Zygote`](https://github.com/FluxML/Zygote.jl) and [`ForwardDiff`](https://github.com/JuliaDiff/ForwardDiff.jl).

# Examples

Here we compute the Jacobian of a single-layer neural network ``x \to \mathrm{tanh}(Wx + b)``. Its element-wise derivative is:

```math
    \frac{\partial}{\partial_i}\sigma(\sum_{k}w_{jk}x_k + b_j) = \sigma'(\sum_{k}w_{jk}x_k + b_j)w_{ji}.
```

Also note that for this calculation ``\mathrm{tanh}(x) = \frac{e^{2x} - 1}{e^{2x} + 1}`` and ``\mathrm{tanh}'(x) = \frac{4e^{2x}}{(e^{2x} + 1)^2}.``

We can use `Jacobian` together with [`build_nn_function`](@ref):

```jldoctest
using SymbolicNeuralNetworks
using SymbolicNeuralNetworks: Jacobian, derivative
using AbstractNeuralNetworks: Dense, Chain, NeuralNetwork
using Symbolics
import Random

Random.seed!(123)

input_dim = 5
output_dim = 2
d = Dense(input_dim, 2, tanh)
c = Chain(d)
nn = SymbolicNeuralNetwork(c)
□ = SymbolicNeuralNetworks.Jacobian(nn)
# here we need to access the derivative and convert it into a function
jacobian1 = build_nn_function(derivative(□), nn)
ps = NeuralNetwork(c, Float64).params
input = rand(input_dim)
#derivative
Dtanh(x::Real) = 4 * exp(2 * x) / (1 + exp(2x)) ^ 2
analytic_jacobian(i, j) = Dtanh(sum(k -> ps.L1.W[j, k] * input[k], 1:input_dim) + ps.L1.b[j]) * ps.L1.W[j, i]
jacobian1(input, ps) ≈ [analytic_jacobian(i, j) for j ∈ 1:output_dim, i ∈ 1:input_dim]

# output

true
```
"""
struct Jacobian{OT, SDT, ST} <: Derivative{OT, SDT, ST} 
    output::OT
    □::SDT
    nn::ST
end

derivative(j::Jacobian) = j.□

<<<<<<< HEAD
=======
function Jacobian(nn::AbstractSymbolicNeuralNetwork)
    
    # Evaluation of the symbolic output
    soutput = nn.model(nn.input, params(nn))

    Jacobian(soutput, nn)
end

>>>>>>> 26565f0a
function Jacobian(soutput::EqT, nn::AbstractSymbolicNeuralNetwork)
    # make differential 
    Dx = symbolic_differentials(nn.input)

    # Evaluation of gradient
    s∇output = hcat([expand_derivatives.(Symbolics.scalarize(dx(soutput))) for dx in Dx]...)

    Jacobian(soutput, s∇output, nn)
end

function Jacobian(nn::AbstractSymbolicNeuralNetwork)
    
    # Evaluation of the symbolic output
    soutput = nn.model(nn.input, nn.params)

    Jacobian(soutput, nn)
end<|MERGE_RESOLUTION|>--- conflicted
+++ resolved
@@ -79,17 +79,6 @@
 
 derivative(j::Jacobian) = j.□
 
-<<<<<<< HEAD
-=======
-function Jacobian(nn::AbstractSymbolicNeuralNetwork)
-    
-    # Evaluation of the symbolic output
-    soutput = nn.model(nn.input, params(nn))
-
-    Jacobian(soutput, nn)
-end
-
->>>>>>> 26565f0a
 function Jacobian(soutput::EqT, nn::AbstractSymbolicNeuralNetwork)
     # make differential 
     Dx = symbolic_differentials(nn.input)
@@ -103,7 +92,7 @@
 function Jacobian(nn::AbstractSymbolicNeuralNetwork)
     
     # Evaluation of the symbolic output
-    soutput = nn.model(nn.input, nn.params)
+    soutput = nn.model(nn.input, params(nn))
 
     Jacobian(soutput, nn)
 end