--- conflicted
+++ resolved
@@ -74,43 +74,22 @@
 true
 ```
 """
-<<<<<<< HEAD
-struct Jacobian{ST, FT, SDT} <: Derivative{ST, FT, SDT} 
-    nn::ST
-    f::FT
-=======
 struct Jacobian{OT, SDT, ST} <: Derivative{OT, SDT, ST} 
     output::OT
->>>>>>> ad630095
     □::SDT
     nn::ST
 end
 
 derivative(j::Jacobian) = j.□
 
-<<<<<<< HEAD
-function Jacobian(nn::AbstractSymbolicNeuralNetwork)
-    
-    # Evaluation of the symbolic output
-    soutput = nn.model(nn.input, params(nn))
-
-    Jacobian(soutput, nn)
-end
-
 function Jacobian(f::EqT, nn::AbstractSymbolicNeuralNetwork)
-=======
-function Jacobian(soutput::EqT, nn::AbstractSymbolicNeuralNetwork)
->>>>>>> ad630095
     # make differential 
     Dx = symbolic_differentials(nn.input)
 
     # Evaluation of gradient
     s∇f = hcat([expand_derivatives.(Symbolics.scalarize(dx(f))) for dx in Dx]...)
 
-<<<<<<< HEAD
-    Jacobian(nn, f, s∇f)
-=======
-    Jacobian(soutput, s∇output, nn)
+    Jacobian(f, s∇f, nn)
 end
 
 function Jacobian(nn::AbstractSymbolicNeuralNetwork)
@@ -119,5 +98,4 @@
     soutput = nn.model(nn.input, params(nn))
 
     Jacobian(soutput, nn)
->>>>>>> ad630095
 end