--- conflicted
+++ resolved
@@ -12,14 +12,11 @@
 Symbolics = "0c5d862f-8b57-4792-8d23-62f2024744c7"
 
 [compat]
-<<<<<<< HEAD
 KernelAbstractions = "0.9"
-=======
 Symbolics = "5"
 SafeTestsets = "0.1"
 AbstractNeuralNetworks = "0.1"
 
->>>>>>> 997177ee
 julia = "1.6"
 
 [extras]
