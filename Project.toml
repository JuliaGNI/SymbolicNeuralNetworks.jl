--- conflicted
+++ resolved
@@ -12,13 +12,10 @@
 Symbolics = "0c5d862f-8b57-4792-8d23-62f2024744c7"
 
 [compat]
-<<<<<<< HEAD
 Symbolics = "5"
-=======
 SafeTestsets = "0.1"
 AbstractNeuralNetworks = "0.1"
 
->>>>>>> faf4a17b
 julia = "1.6"
 
 [extras]
