name = "SymbolicNeuralNetworks"
uuid = "aed23131-dcd0-47ca-8090-d21e605652e3"
authors = ["Michael Kraus"]
version = "0.2.0"

[weakdeps]
SymbolicUtils = "d1185830-fcd6-423d-90d6-eec64667417b"

[deps]
AbstractNeuralNetworks = "60874f82-5ada-4c70-bd1c-fa6be7711c8a"
Latexify = "23fbe1c1-3f47-55db-b15f-69d7ec21a316"
LinearAlgebra = "37e2e46d-f89d-539d-b4ee-838fcccc9c8e"
RuntimeGeneratedFunctions = "7e49a35a-f44a-4d26-94aa-eba1b4ca6b47"
Symbolics = "0c5d862f-8b57-4792-8d23-62f2024744c7"

[weakdeps]
SymbolicUtils = "d1185830-fcd6-423d-90d6-eec64667417b"

[compat]
<<<<<<< HEAD
AbstractNeuralNetworks = "0.4, 0.5"
=======
AbstractNeuralNetworks = "0.3, 0.4, 0.5, 0.6"
>>>>>>> 15a8c6e2
Documenter = "1.8.0"
ForwardDiff = "0.10.38"
GeometricMachineLearning = "0.4"
Latexify = "0.16.5"
RuntimeGeneratedFunctions = "0.5"
<<<<<<< HEAD
=======
SafeTestsets = "0.1"
>>>>>>> 15a8c6e2
SymbolicUtils = "<3.8.0"
Symbolics = "5, 6"
Zygote = "0.6.73"

[extras]
Documenter = "e30172f5-a6a5-5a46-863b-614d45cd2de4"
ForwardDiff = "f6369f11-7733-5829-9624-2563aa707210"
GeometricMachineLearning = "194d25b2-d3f5-49f0-af24-c124f4aa80cc"
Latexify = "23fbe1c1-3f47-55db-b15f-69d7ec21a316"
Random = "9a3f8284-a2c9-5f02-9a11-845980a1fd5c"
SafeTestsets = "1bc83da4-3b8d-516f-aca4-4fe02f6d838f"
Test = "8dfed614-e22c-5e08-85e1-65c5234f0b40"
Zygote = "e88e6eb3-aa80-5325-afca-941959d7151f"

[targets]
test = ["Test", "ForwardDiff", "Random", "Documenter", "Latexify", "SafeTestsets", "Zygote", "GeometricMachineLearning"]<|MERGE_RESOLUTION|>--- conflicted
+++ resolved
@@ -17,20 +17,13 @@
 SymbolicUtils = "d1185830-fcd6-423d-90d6-eec64667417b"
 
 [compat]
-<<<<<<< HEAD
-AbstractNeuralNetworks = "0.4, 0.5"
-=======
 AbstractNeuralNetworks = "0.3, 0.4, 0.5, 0.6"
->>>>>>> 15a8c6e2
 Documenter = "1.8.0"
 ForwardDiff = "0.10.38"
 GeometricMachineLearning = "0.4"
 Latexify = "0.16.5"
 RuntimeGeneratedFunctions = "0.5"
-<<<<<<< HEAD
-=======
 SafeTestsets = "0.1"
->>>>>>> 15a8c6e2
 SymbolicUtils = "<3.8.0"
 Symbolics = "5, 6"
 Zygote = "0.6.73"
