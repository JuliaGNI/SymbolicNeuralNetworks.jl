--- conflicted
+++ resolved
@@ -12,15 +12,11 @@
 Symbolics = "0c5d862f-8b57-4792-8d23-62f2024744c7"
 
 [compat]
-<<<<<<< HEAD
 RuntimeGeneratedFunctions = "0.5"
-=======
 KernelAbstractions = "0.9"
 Symbolics = "5"
 SafeTestsets = "0.1"
 AbstractNeuralNetworks = "0.1"
-
->>>>>>> 29ed7799
 julia = "1.6"
 
 [extras]
