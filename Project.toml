name = "SymbolicNeuralNetworks"
uuid = "aed23131-dcd0-47ca-8090-d21e605652e3"
authors = ["Michael Kraus"]
version = "0.2.0"

[weakdeps]
SymbolicUtils = "d1185830-fcd6-423d-90d6-eec64667417b"

[deps]
AbstractNeuralNetworks = "60874f82-5ada-4c70-bd1c-fa6be7711c8a"
Latexify = "23fbe1c1-3f47-55db-b15f-69d7ec21a316"
LinearAlgebra = "37e2e46d-f89d-539d-b4ee-838fcccc9c8e"
RuntimeGeneratedFunctions = "7e49a35a-f44a-4d26-94aa-eba1b4ca6b47"
Symbolics = "0c5d862f-8b57-4792-8d23-62f2024744c7"

[compat]
AbstractNeuralNetworks = "0.3, 0.4, 0.5, 0.6"
Documenter = "1.8.0"
ForwardDiff = "0.10.38"
GeometricMachineLearning = "0.3.7"
Latexify = "0.16.5"
RuntimeGeneratedFunctions = "0.5"
<<<<<<< HEAD
SafeTestsets = "0.1"
SymbolicUtils = "<3.8.0"
=======
>>>>>>> 26565f0a
Symbolics = "5, 6"
Zygote = "0.6.73"

[extras]
Documenter = "e30172f5-a6a5-5a46-863b-614d45cd2de4"
ForwardDiff = "f6369f11-7733-5829-9624-2563aa707210"
Latexify = "23fbe1c1-3f47-55db-b15f-69d7ec21a316"
Random = "9a3f8284-a2c9-5f02-9a11-845980a1fd5c"
SafeTestsets = "1bc83da4-3b8d-516f-aca4-4fe02f6d838f"
Test = "8dfed614-e22c-5e08-85e1-65c5234f0b40"
Zygote = "e88e6eb3-aa80-5325-afca-941959d7151f"
GeometricMachineLearning = "194d25b2-d3f5-49f0-af24-c124f4aa80cc"

[targets]
test = ["Test", "ForwardDiff", "Random", "Documenter", "Latexify", "SafeTestsets", "Zygote", "GeometricMachineLearning"]<|MERGE_RESOLUTION|>--- conflicted
+++ resolved
@@ -20,11 +20,8 @@
 GeometricMachineLearning = "0.3.7"
 Latexify = "0.16.5"
 RuntimeGeneratedFunctions = "0.5"
-<<<<<<< HEAD
 SafeTestsets = "0.1"
 SymbolicUtils = "<3.8.0"
-=======
->>>>>>> 26565f0a
 Symbolics = "5, 6"
 Zygote = "0.6.73"
 
